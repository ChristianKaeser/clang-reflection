//===--- SemaInternal.h - Internal Sema Interfaces --------------*- C++ -*-===//
//
//                     The LLVM Compiler Infrastructure
//
// This file is distributed under the University of Illinois Open Source
// License. See LICENSE.TXT for details.
//
//===----------------------------------------------------------------------===//
//
// This file provides common API and #includes for the internal
// implementation of Sema.
//
//===----------------------------------------------------------------------===//

#ifndef LLVM_CLANG_SEMA_SEMA_INTERNAL_H
#define LLVM_CLANG_SEMA_SEMA_INTERNAL_H

#include "clang/AST/ASTContext.h"
#include "clang/Sema/Sema.h"
#include "clang/Sema/SemaDiagnostic.h"

namespace clang {

inline PartialDiagnostic Sema::PDiag(unsigned DiagID) {
  return PartialDiagnostic(DiagID, Context.getDiagAllocator());
}
<<<<<<< HEAD

// Reflection extension helper functions
int RequireValidFieldIndex(Sema& S, SourceLocation KWLoc,
  TypeSourceInfo *TSInfo, Expr *IdxExpr, size_t MaxIdx);
const CXXRecordDecl *RequireRecordType(Sema& S, SourceLocation KWLoc,
  TypeSourceInfo *TSInfo, bool reqComplete);
const CXXBaseSpecifier *GetRecordBaseAtIndexPos(Sema& S, SourceLocation KWLoc,
  TypeSourceInfo *TSInfo, Expr *IdxExpr);
const CXXBaseSpecifier *GetRecordVBaseAtIndexPos(Sema& S, SourceLocation KWLoc,
  TypeSourceInfo *TSInfo, Expr *IdxExpr);
FieldDecl *GetRecordMemberFieldAtIndexPos(Sema& S, SourceLocation KWLoc,
  TypeSourceInfo *TSInfo, Expr *IdxExpr);

=======


// This requires the variable to be non-dependent and the initializer
// to not be value dependent.
inline bool IsVariableAConstantExpression(VarDecl *Var, ASTContext &Context) {
  const VarDecl *DefVD = 0;
  return !isa<ParmVarDecl>(Var) &&
    Var->isUsableInConstantExpressions(Context) &&
    Var->getAnyInitializer(DefVD) && DefVD->checkInitIsICE(); 
}

// Directly mark a variable odr-used. Given a choice, prefer to use 
// MarkVariableReferenced since it does additional checks and then 
// calls MarkVarDeclODRUsed.
// If the variable must be captured:
//  - if FunctionScopeIndexToStopAt is null, capture it in the CurContext
//  - else capture it in the DeclContext that maps to the 
//    *FunctionScopeIndexToStopAt on the FunctionScopeInfo stack.  
inline void MarkVarDeclODRUsed(VarDecl *Var,
    SourceLocation Loc, Sema &SemaRef,
    const unsigned *const FunctionScopeIndexToStopAt) {
  // Keep track of used but undefined variables.
  // FIXME: We shouldn't suppress this warning for static data members.
  if (Var->hasDefinition(SemaRef.Context) == VarDecl::DeclarationOnly &&
    !Var->isExternallyVisible() &&
    !(Var->isStaticDataMember() && Var->hasInit())) {
      SourceLocation &old = SemaRef.UndefinedButUsed[Var->getCanonicalDecl()];
      if (old.isInvalid()) old = Loc;
  }
  QualType CaptureType, DeclRefType;
  SemaRef.tryCaptureVariable(Var, Loc, Sema::TryCapture_Implicit, 
    /*EllipsisLoc*/ SourceLocation(),
    /*BuildAndDiagnose*/ true, 
    CaptureType, DeclRefType, 
    FunctionScopeIndexToStopAt);

  Var->markUsed(SemaRef.Context);
}
>>>>>>> 8daa7fe5
}

#endif<|MERGE_RESOLUTION|>--- conflicted
+++ resolved
@@ -24,7 +24,6 @@
 inline PartialDiagnostic Sema::PDiag(unsigned DiagID) {
   return PartialDiagnostic(DiagID, Context.getDiagAllocator());
 }
-<<<<<<< HEAD
 
 // Reflection extension helper functions
 int RequireValidFieldIndex(Sema& S, SourceLocation KWLoc,
@@ -37,47 +36,44 @@
   TypeSourceInfo *TSInfo, Expr *IdxExpr);
 FieldDecl *GetRecordMemberFieldAtIndexPos(Sema& S, SourceLocation KWLoc,
   TypeSourceInfo *TSInfo, Expr *IdxExpr);
-
-=======
-
-
-// This requires the variable to be non-dependent and the initializer
-// to not be value dependent.
-inline bool IsVariableAConstantExpression(VarDecl *Var, ASTContext &Context) {
-  const VarDecl *DefVD = 0;
-  return !isa<ParmVarDecl>(Var) &&
-    Var->isUsableInConstantExpressions(Context) &&
-    Var->getAnyInitializer(DefVD) && DefVD->checkInitIsICE(); 
+
+
+// This requires the variable to be non-dependent and the initializer
+// to not be value dependent.
+inline bool IsVariableAConstantExpression(VarDecl *Var, ASTContext &Context) {
+  const VarDecl *DefVD = 0;
+  return !isa<ParmVarDecl>(Var) &&
+    Var->isUsableInConstantExpressions(Context) &&
+    Var->getAnyInitializer(DefVD) && DefVD->checkInitIsICE(); 
+}
+
+// Directly mark a variable odr-used. Given a choice, prefer to use 
+// MarkVariableReferenced since it does additional checks and then 
+// calls MarkVarDeclODRUsed.
+// If the variable must be captured:
+//  - if FunctionScopeIndexToStopAt is null, capture it in the CurContext
+//  - else capture it in the DeclContext that maps to the 
+//    *FunctionScopeIndexToStopAt on the FunctionScopeInfo stack.  
+inline void MarkVarDeclODRUsed(VarDecl *Var,
+    SourceLocation Loc, Sema &SemaRef,
+    const unsigned *const FunctionScopeIndexToStopAt) {
+  // Keep track of used but undefined variables.
+  // FIXME: We shouldn't suppress this warning for static data members.
+  if (Var->hasDefinition(SemaRef.Context) == VarDecl::DeclarationOnly &&
+    !Var->isExternallyVisible() &&
+    !(Var->isStaticDataMember() && Var->hasInit())) {
+      SourceLocation &old = SemaRef.UndefinedButUsed[Var->getCanonicalDecl()];
+      if (old.isInvalid()) old = Loc;
+  }
+  QualType CaptureType, DeclRefType;
+  SemaRef.tryCaptureVariable(Var, Loc, Sema::TryCapture_Implicit, 
+    /*EllipsisLoc*/ SourceLocation(),
+    /*BuildAndDiagnose*/ true, 
+    CaptureType, DeclRefType, 
+    FunctionScopeIndexToStopAt);
+
+  Var->markUsed(SemaRef.Context);
 }
-
-// Directly mark a variable odr-used. Given a choice, prefer to use 
-// MarkVariableReferenced since it does additional checks and then 
-// calls MarkVarDeclODRUsed.
-// If the variable must be captured:
-//  - if FunctionScopeIndexToStopAt is null, capture it in the CurContext
-//  - else capture it in the DeclContext that maps to the 
-//    *FunctionScopeIndexToStopAt on the FunctionScopeInfo stack.  
-inline void MarkVarDeclODRUsed(VarDecl *Var,
-    SourceLocation Loc, Sema &SemaRef,
-    const unsigned *const FunctionScopeIndexToStopAt) {
-  // Keep track of used but undefined variables.
-  // FIXME: We shouldn't suppress this warning for static data members.
-  if (Var->hasDefinition(SemaRef.Context) == VarDecl::DeclarationOnly &&
-    !Var->isExternallyVisible() &&
-    !(Var->isStaticDataMember() && Var->hasInit())) {
-      SourceLocation &old = SemaRef.UndefinedButUsed[Var->getCanonicalDecl()];
-      if (old.isInvalid()) old = Loc;
-  }
-  QualType CaptureType, DeclRefType;
-  SemaRef.tryCaptureVariable(Var, Loc, Sema::TryCapture_Implicit, 
-    /*EllipsisLoc*/ SourceLocation(),
-    /*BuildAndDiagnose*/ true, 
-    CaptureType, DeclRefType, 
-    FunctionScopeIndexToStopAt);
-
-  Var->markUsed(SemaRef.Context);
-}
->>>>>>> 8daa7fe5
 }
 
 #endif